--- conflicted
+++ resolved
@@ -210,12 +210,6 @@
             # elif self.dtype == 'spatial_pairs': possible_actions = all_actions['spatial_pairs']
             # else: raise NotImplementedError(f'The datatype {self.dtype} is not supported.')
             # GPT part
-<<<<<<< HEAD
-            
-            # if i == 1000: break
-            
-=======
->>>>>>> d6a44934
             for dtype, extracted_actions in possible_actions.items():
 
                 for index, seg in enumerate(extracted_actions):
